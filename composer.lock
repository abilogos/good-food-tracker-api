--- conflicted
+++ resolved
@@ -1,22 +1,4 @@
 {
-<<<<<<< HEAD
-  "_readme": [
-    "This file locks the dependencies of your project to a known state",
-    "Read more about it at https://getcomposer.org/doc/01-basic-usage.md#installing-dependencies",
-    "This file is @generated automatically"
-  ],
-  "content-hash": "5a0841fe3385e4d21f5921e109cfcb65",
-  "packages": [
-    {
-      "name": "brick/math",
-      "version": "0.9.3",
-      "source": {
-        "type": "git",
-        "url": "https://github.com/brick/math.git",
-        "reference": "ca57d18f028f84f777b2168cd1911b0dee2343ae"
-      },
-      "dist": {
-=======
     "_readme": [
         "This file locks the dependencies of your project to a known state",
         "Read more about it at https://getcomposer.org/doc/01-basic-usage.md#installing-dependencies",
@@ -33,7 +15,6 @@
                 "reference": "ca57d18f028f84f777b2168cd1911b0dee2343ae"
             },
             "dist": {
->>>>>>> 3e83ef62
                 "type": "zip",
                 "url": "https://api.github.com/repos/brick/math/zipball/ca57d18f028f84f777b2168cd1911b0dee2343ae",
                 "reference": "ca57d18f028f84f777b2168cd1911b0dee2343ae",
@@ -1123,95 +1104,26 @@
             "homepage": "https://www.doctrine-project.org/projects/annotations.html",
             "keywords": [
                 "annotations",
-              "docblock",
-              "parser"
-            ],
-          "support": {
-            "issues": "https://github.com/doctrine/annotations/issues",
-            "source": "https://github.com/doctrine/annotations/tree/1.13.2"
-          },
-          "time": "2021-08-05T19:00:23+00:00"
-        },
-      {
-        "name": "doctrine/instantiator",
-        "version": "1.4.0",
-        "source": {
-          "type": "git",
-          "url": "https://github.com/doctrine/instantiator.git",
-          "reference": "d56bf6102915de5702778fe20f2de3b2fe570b5b"
-        },
-        "dist": {
-          "type": "zip",
-          "url": "https://api.github.com/repos/doctrine/instantiator/zipball/d56bf6102915de5702778fe20f2de3b2fe570b5b",
-          "reference": "d56bf6102915de5702778fe20f2de3b2fe570b5b",
-          "shasum": ""
-        },
-        "require": {
-          "php": "^7.1 || ^8.0"
-        },
-        "require-dev": {
-          "doctrine/coding-standard": "^8.0",
-          "ext-pdo": "*",
-          "ext-phar": "*",
-          "phpbench/phpbench": "^0.13 || 1.0.0-alpha2",
-          "phpstan/phpstan": "^0.12",
-          "phpstan/phpstan-phpunit": "^0.12",
-          "phpunit/phpunit": "^7.0 || ^8.0 || ^9.0"
-        },
-        "type": "library",
-        "autoload": {
-          "psr-4": {
-            "Doctrine\\Instantiator\\": "src/Doctrine/Instantiator/"
-          }
-        },
-        "notification-url": "https://packagist.org/downloads/",
-        "license": [
-          "MIT"
-        ],
-        "authors": [
-          {
-            "name": "Marco Pivetta",
-            "email": "ocramius@gmail.com",
-            "homepage": "https://ocramius.github.io/"
-          }
-        ],
-        "description": "A small, lightweight utility to instantiate objects in PHP without invoking their constructors",
-        "homepage": "https://www.doctrine-project.org/projects/instantiator.html",
-        "keywords": [
-          "constructor",
-          "instantiate"
-        ],
-        "support": {
-          "issues": "https://github.com/doctrine/instantiator/issues",
-          "source": "https://github.com/doctrine/instantiator/tree/1.4.0"
-        },
-        "funding": [
-          {
-            "url": "https://www.doctrine-project.org/sponsorship.html",
-            "type": "custom"
-          },
-          {
-            "url": "https://www.patreon.com/phpdoctrine",
-            "type": "patreon"
-          },
-          {
-            "url": "https://tidelift.com/funding/github/packagist/doctrine%2Finstantiator",
-            "type": "tidelift"
-          }
-        ],
-        "time": "2020-11-10T18:47:58+00:00"
-      },
-      {
-        "name": "doctrine/lexer",
-        "version": "1.2.1",
-        "source": {
-          "type": "git",
-          "url": "https://github.com/doctrine/lexer.git",
-          "reference": "e864bbf5904cb8f5bb334f99209b48018522f042"
-        },
-        "dist": {
-          "type": "zip",
-          "url": "https://api.github.com/repos/doctrine/lexer/zipball/e864bbf5904cb8f5bb334f99209b48018522f042",
+                "docblock",
+                "parser"
+            ],
+            "support": {
+                "issues": "https://github.com/doctrine/annotations/issues",
+                "source": "https://github.com/doctrine/annotations/tree/1.13.2"
+            },
+            "time": "2021-08-05T19:00:23+00:00"
+        },
+        {
+            "name": "doctrine/lexer",
+            "version": "1.2.1",
+            "source": {
+                "type": "git",
+                "url": "https://github.com/doctrine/lexer.git",
+                "reference": "e864bbf5904cb8f5bb334f99209b48018522f042"
+            },
+            "dist": {
+                "type": "zip",
+                "url": "https://api.github.com/repos/doctrine/lexer/zipball/e864bbf5904cb8f5bb334f99209b48018522f042",
                 "reference": "e864bbf5904cb8f5bb334f99209b48018522f042",
                 "shasum": ""
             },
@@ -1272,900 +1184,15 @@
                 },
                 {
                     "url": "https://www.patreon.com/phpdoctrine",
-                  "type": "patreon"
-                },
-              {
-                "url": "https://tidelift.com/funding/github/packagist/doctrine%2Flexer",
-                "type": "tidelift"
-              }
-            ],
-        "time": "2020-05-25T17:44:05+00:00"
-      },
-      {
-        "name": "myclabs/deep-copy",
-        "version": "1.10.2",
-        "source": {
-          "type": "git",
-          "url": "https://github.com/myclabs/DeepCopy.git",
-          "reference": "776f831124e9c62e1a2c601ecc52e776d8bb7220"
-        },
-<<<<<<< HEAD
-        "dist": {
-          "type": "zip",
-          "url": "https://api.github.com/repos/myclabs/DeepCopy/zipball/776f831124e9c62e1a2c601ecc52e776d8bb7220",
-          "reference": "776f831124e9c62e1a2c601ecc52e776d8bb7220",
-          "shasum": ""
-        },
-        "require": {
-          "php": "^7.1 || ^8.0"
-        },
-        "replace": {
-          "myclabs/deep-copy": "self.version"
-        },
-        "require-dev": {
-          "doctrine/collections": "^1.0",
-          "doctrine/common": "^2.6",
-          "phpunit/phpunit": "^7.1"
-        },
-        "type": "library",
-        "autoload": {
-          "psr-4": {
-            "DeepCopy\\": "src/DeepCopy/"
-          },
-          "files": [
-            "src/DeepCopy/deep_copy.php"
-          ]
-        },
-        "notification-url": "https://packagist.org/downloads/",
-        "license": [
-          "MIT"
-        ],
-        "description": "Create deep copies (clones) of your objects",
-        "keywords": [
-          "clone",
-          "copy",
-          "duplicate",
-          "object",
-          "object graph"
-        ],
-        "support": {
-          "issues": "https://github.com/myclabs/DeepCopy/issues",
-          "source": "https://github.com/myclabs/DeepCopy/tree/1.10.2"
-        },
-        "funding": [
-          {
-            "url": "https://tidelift.com/funding/github/packagist/myclabs/deep-copy",
-            "type": "tidelift"
-          }
-        ],
-        "time": "2020-11-13T09:40:50+00:00"
-      },
-      {
-        "name": "nikic/php-parser",
-        "version": "v4.13.0",
-        "source": {
-          "type": "git",
-          "url": "https://github.com/nikic/PHP-Parser.git",
-          "reference": "50953a2691a922aa1769461637869a0a2faa3f53"
-        },
-        "dist": {
-          "type": "zip",
-          "url": "https://api.github.com/repos/nikic/PHP-Parser/zipball/50953a2691a922aa1769461637869a0a2faa3f53",
-          "reference": "50953a2691a922aa1769461637869a0a2faa3f53",
-          "shasum": ""
-        },
-        "require": {
-          "ext-tokenizer": "*",
-          "php": ">=7.0"
-        },
-        "require-dev": {
-          "ircmaxell/php-yacc": "^0.0.7",
-          "phpunit/phpunit": "^6.5 || ^7.0 || ^8.0 || ^9.0"
-        },
-        "bin": [
-          "bin/php-parse"
-        ],
-        "type": "library",
-        "extra": {
-          "branch-alias": {
-            "dev-master": "4.9-dev"
-          }
-        },
-        "autoload": {
-          "psr-4": {
-            "PhpParser\\": "lib/PhpParser"
-          }
-        },
-        "notification-url": "https://packagist.org/downloads/",
-        "license": [
-          "BSD-3-Clause"
-        ],
-        "authors": [
-          {
-            "name": "Nikita Popov"
-          }
-        ],
-        "description": "A PHP parser written in PHP",
-        "keywords": [
-          "parser",
-          "php"
-        ],
-        "support": {
-          "issues": "https://github.com/nikic/PHP-Parser/issues",
-          "source": "https://github.com/nikic/PHP-Parser/tree/v4.13.0"
-        },
-        "time": "2021-09-20T12:20:58+00:00"
-      },
-      {
-        "name": "phar-io/manifest",
-        "version": "2.0.3",
-        "source": {
-          "type": "git",
-          "url": "https://github.com/phar-io/manifest.git",
-          "reference": "97803eca37d319dfa7826cc2437fc020857acb53"
-        },
-        "dist": {
-          "type": "zip",
-          "url": "https://api.github.com/repos/phar-io/manifest/zipball/97803eca37d319dfa7826cc2437fc020857acb53",
-          "reference": "97803eca37d319dfa7826cc2437fc020857acb53",
-          "shasum": ""
-        },
-        "require": {
-          "ext-dom": "*",
-          "ext-phar": "*",
-          "ext-xmlwriter": "*",
-          "phar-io/version": "^3.0.1",
-          "php": "^7.2 || ^8.0"
-        },
-        "type": "library",
-        "extra": {
-          "branch-alias": {
-            "dev-master": "2.0.x-dev"
-          }
-        },
-        "autoload": {
-          "classmap": [
-            "src/"
-          ]
-        },
-        "notification-url": "https://packagist.org/downloads/",
-        "license": [
-          "BSD-3-Clause"
-        ],
-        "authors": [
-          {
-            "name": "Arne Blankerts",
-            "email": "arne@blankerts.de",
-            "role": "Developer"
-          },
-          {
-            "name": "Sebastian Heuer",
-            "email": "sebastian@phpeople.de",
-            "role": "Developer"
-          },
-          {
-            "name": "Sebastian Bergmann",
-            "email": "sebastian@phpunit.de",
-            "role": "Developer"
-          }
-        ],
-        "description": "Component for reading phar.io manifest information from a PHP Archive (PHAR)",
-        "support": {
-          "issues": "https://github.com/phar-io/manifest/issues",
-          "source": "https://github.com/phar-io/manifest/tree/2.0.3"
-        },
-        "time": "2021-07-20T11:28:43+00:00"
-      },
-      {
-        "name": "phar-io/version",
-        "version": "3.1.0",
-        "source": {
-          "type": "git",
-          "url": "https://github.com/phar-io/version.git",
-          "reference": "bae7c545bef187884426f042434e561ab1ddb182"
-        },
-        "dist": {
-          "type": "zip",
-          "url": "https://api.github.com/repos/phar-io/version/zipball/bae7c545bef187884426f042434e561ab1ddb182",
-          "reference": "bae7c545bef187884426f042434e561ab1ddb182",
-          "shasum": ""
-        },
-        "require": {
-          "php": "^7.2 || ^8.0"
-        },
-        "type": "library",
-        "autoload": {
-          "classmap": [
-            "src/"
-          ]
-        },
-        "notification-url": "https://packagist.org/downloads/",
-        "license": [
-          "BSD-3-Clause"
-        ],
-        "authors": [
-          {
-            "name": "Arne Blankerts",
-            "email": "arne@blankerts.de",
-            "role": "Developer"
-          },
-          {
-            "name": "Sebastian Heuer",
-            "email": "sebastian@phpeople.de",
-            "role": "Developer"
-          },
-          {
-            "name": "Sebastian Bergmann",
-            "email": "sebastian@phpunit.de",
-            "role": "Developer"
-          }
-        ],
-        "description": "Library for handling version information and constraints",
-        "support": {
-          "issues": "https://github.com/phar-io/version/issues",
-          "source": "https://github.com/phar-io/version/tree/3.1.0"
-        },
-        "time": "2021-02-23T14:00:09+00:00"
-      },
-      {
-        "name": "phpdocumentor/reflection-common",
-        "version": "2.2.0",
-        "source": {
-          "type": "git",
-          "url": "https://github.com/phpDocumentor/ReflectionCommon.git",
-          "reference": "1d01c49d4ed62f25aa84a747ad35d5a16924662b"
-        },
-        "dist": {
-          "type": "zip",
-          "url": "https://api.github.com/repos/phpDocumentor/ReflectionCommon/zipball/1d01c49d4ed62f25aa84a747ad35d5a16924662b",
-          "reference": "1d01c49d4ed62f25aa84a747ad35d5a16924662b",
-          "shasum": ""
-        },
-        "require": {
-          "php": "^7.2 || ^8.0"
-        },
-        "type": "library",
-        "extra": {
-          "branch-alias": {
-            "dev-2.x": "2.x-dev"
-          }
-        },
-        "autoload": {
-          "psr-4": {
-            "phpDocumentor\\Reflection\\": "src/"
-          }
-        },
-        "notification-url": "https://packagist.org/downloads/",
-        "license": [
-          "MIT"
-        ],
-        "authors": [
-          {
-            "name": "Jaap van Otterdijk",
-            "email": "opensource@ijaap.nl"
-          }
-        ],
-        "description": "Common reflection classes used by phpdocumentor to reflect the code structure",
-        "homepage": "http://www.phpdoc.org",
-        "keywords": [
-          "FQSEN",
-          "phpDocumentor",
-          "phpdoc",
-          "reflection",
-          "static analysis"
-        ],
-        "support": {
-          "issues": "https://github.com/phpDocumentor/ReflectionCommon/issues",
-          "source": "https://github.com/phpDocumentor/ReflectionCommon/tree/2.x"
-        },
-        "time": "2020-06-27T09:03:43+00:00"
-      },
-      {
-        "name": "phpdocumentor/reflection-docblock",
-        "version": "5.2.2",
-        "source": {
-          "type": "git",
-          "url": "https://github.com/phpDocumentor/ReflectionDocBlock.git",
-          "reference": "069a785b2141f5bcf49f3e353548dc1cce6df556"
-        },
-        "dist": {
-          "type": "zip",
-          "url": "https://api.github.com/repos/phpDocumentor/ReflectionDocBlock/zipball/069a785b2141f5bcf49f3e353548dc1cce6df556",
-          "reference": "069a785b2141f5bcf49f3e353548dc1cce6df556",
-          "shasum": ""
-        },
-        "require": {
-          "ext-filter": "*",
-          "php": "^7.2 || ^8.0",
-          "phpdocumentor/reflection-common": "^2.2",
-          "phpdocumentor/type-resolver": "^1.3",
-          "webmozart/assert": "^1.9.1"
-        },
-        "require-dev": {
-          "mockery/mockery": "~1.3.2"
-        },
-        "type": "library",
-        "extra": {
-          "branch-alias": {
-            "dev-master": "5.x-dev"
-          }
-        },
-        "autoload": {
-          "psr-4": {
-            "phpDocumentor\\Reflection\\": "src"
-          }
-        },
-        "notification-url": "https://packagist.org/downloads/",
-        "license": [
-          "MIT"
-        ],
-        "authors": [
-          {
-            "name": "Mike van Riel",
-            "email": "me@mikevanriel.com"
-          },
-          {
-            "name": "Jaap van Otterdijk",
-            "email": "account@ijaap.nl"
-          }
-        ],
-        "description": "With this component, a library can provide support for annotations via DocBlocks or otherwise retrieve information that is embedded in a DocBlock.",
-        "support": {
-          "issues": "https://github.com/phpDocumentor/ReflectionDocBlock/issues",
-          "source": "https://github.com/phpDocumentor/ReflectionDocBlock/tree/master"
-        },
-        "time": "2020-09-03T19:13:55+00:00"
-      },
-      {
-        "name": "phpdocumentor/type-resolver",
-        "version": "1.5.1",
-        "source": {
-          "type": "git",
-          "url": "https://github.com/phpDocumentor/TypeResolver.git",
-          "reference": "a12f7e301eb7258bb68acd89d4aefa05c2906cae"
-        },
-        "dist": {
-          "type": "zip",
-          "url": "https://api.github.com/repos/phpDocumentor/TypeResolver/zipball/a12f7e301eb7258bb68acd89d4aefa05c2906cae",
-          "reference": "a12f7e301eb7258bb68acd89d4aefa05c2906cae",
-          "shasum": ""
-        },
-        "require": {
-          "php": "^7.2 || ^8.0",
-          "phpdocumentor/reflection-common": "^2.0"
-        },
-        "require-dev": {
-          "ext-tokenizer": "*",
-          "psalm/phar": "^4.8"
-        },
-        "type": "library",
-        "extra": {
-          "branch-alias": {
-            "dev-1.x": "1.x-dev"
-          }
-        },
-        "autoload": {
-          "psr-4": {
-            "phpDocumentor\\Reflection\\": "src"
-          }
-        },
-        "notification-url": "https://packagist.org/downloads/",
-        "license": [
-          "MIT"
-        ],
-        "authors": [
-          {
-            "name": "Mike van Riel",
-            "email": "me@mikevanriel.com"
-          }
-        ],
-        "description": "A PSR-5 based resolver of Class names, Types and Structural Element Names",
-        "support": {
-          "issues": "https://github.com/phpDocumentor/TypeResolver/issues",
-          "source": "https://github.com/phpDocumentor/TypeResolver/tree/1.5.1"
-        },
-        "time": "2021-10-02T14:08:47+00:00"
-      },
-      {
-        "name": "phpspec/prophecy",
-        "version": "1.14.0",
-        "source": {
-          "type": "git",
-          "url": "https://github.com/phpspec/prophecy.git",
-          "reference": "d86dfc2e2a3cd366cee475e52c6bb3bbc371aa0e"
-        },
-        "dist": {
-          "type": "zip",
-          "url": "https://api.github.com/repos/phpspec/prophecy/zipball/d86dfc2e2a3cd366cee475e52c6bb3bbc371aa0e",
-          "reference": "d86dfc2e2a3cd366cee475e52c6bb3bbc371aa0e",
-          "shasum": ""
-        },
-        "require": {
-          "doctrine/instantiator": "^1.2",
-          "php": "^7.2 || ~8.0, <8.2",
-          "phpdocumentor/reflection-docblock": "^5.2",
-          "sebastian/comparator": "^3.0 || ^4.0",
-          "sebastian/recursion-context": "^3.0 || ^4.0"
-        },
-        "require-dev": {
-          "phpspec/phpspec": "^6.0 || ^7.0",
-          "phpunit/phpunit": "^8.0 || ^9.0"
-        },
-        "type": "library",
-        "extra": {
-          "branch-alias": {
-            "dev-master": "1.x-dev"
-          }
-        },
-        "autoload": {
-          "psr-4": {
-            "Prophecy\\": "src/Prophecy"
-          }
-        },
-        "notification-url": "https://packagist.org/downloads/",
-        "license": [
-          "MIT"
-        ],
-        "authors": [
-          {
-            "name": "Konstantin Kudryashov",
-            "email": "ever.zet@gmail.com",
-            "homepage": "http://everzet.com"
-          },
-          {
-            "name": "Marcello Duarte",
-            "email": "marcello.duarte@gmail.com"
-          }
-        ],
-        "description": "Highly opinionated mocking framework for PHP 5.3+",
-        "homepage": "https://github.com/phpspec/prophecy",
-        "keywords": [
-          "Double",
-          "Dummy",
-          "fake",
-          "mock",
-          "spy",
-          "stub"
-        ],
-        "support": {
-          "issues": "https://github.com/phpspec/prophecy/issues",
-          "source": "https://github.com/phpspec/prophecy/tree/1.14.0"
-        },
-        "time": "2021-09-10T09:02:12+00:00"
-      },
-      {
-        "name": "phpunit/php-code-coverage",
-        "version": "9.2.7",
-        "source": {
-          "type": "git",
-          "url": "https://github.com/sebastianbergmann/php-code-coverage.git",
-          "reference": "d4c798ed8d51506800b441f7a13ecb0f76f12218"
-        },
-        "dist": {
-          "type": "zip",
-          "url": "https://api.github.com/repos/sebastianbergmann/php-code-coverage/zipball/d4c798ed8d51506800b441f7a13ecb0f76f12218",
-          "reference": "d4c798ed8d51506800b441f7a13ecb0f76f12218",
-          "shasum": ""
-        },
-        "require": {
-          "ext-dom": "*",
-          "ext-libxml": "*",
-          "ext-xmlwriter": "*",
-          "nikic/php-parser": "^4.12.0",
-          "php": ">=7.3",
-          "phpunit/php-file-iterator": "^3.0.3",
-          "phpunit/php-text-template": "^2.0.2",
-          "sebastian/code-unit-reverse-lookup": "^2.0.2",
-          "sebastian/complexity": "^2.0",
-          "sebastian/environment": "^5.1.2",
-          "sebastian/lines-of-code": "^1.0.3",
-          "sebastian/version": "^3.0.1",
-          "theseer/tokenizer": "^1.2.0"
-        },
-        "require-dev": {
-          "phpunit/phpunit": "^9.3"
-        },
-        "suggest": {
-          "ext-pcov": "*",
-          "ext-xdebug": "*"
-        },
-        "type": "library",
-        "extra": {
-          "branch-alias": {
-            "dev-master": "9.2-dev"
-          }
-        },
-        "autoload": {
-          "classmap": [
-            "src/"
-          ]
-        },
-        "notification-url": "https://packagist.org/downloads/",
-        "license": [
-          "BSD-3-Clause"
-        ],
-        "authors": [
-          {
-            "name": "Sebastian Bergmann",
-            "email": "sebastian@phpunit.de",
-            "role": "lead"
-          }
-        ],
-        "description": "Library that provides collection, processing, and rendering functionality for PHP code coverage information.",
-        "homepage": "https://github.com/sebastianbergmann/php-code-coverage",
-        "keywords": [
-          "coverage",
-          "testing",
-          "xunit"
-        ],
-        "support": {
-          "issues": "https://github.com/sebastianbergmann/php-code-coverage/issues",
-          "source": "https://github.com/sebastianbergmann/php-code-coverage/tree/9.2.7"
-        },
-        "funding": [
-          {
-            "url": "https://github.com/sebastianbergmann",
-            "type": "github"
-          }
-        ],
-        "time": "2021-09-17T05:39:03+00:00"
-      },
-      {
-        "name": "phpunit/php-file-iterator",
-        "version": "3.0.5",
-        "source": {
-          "type": "git",
-          "url": "https://github.com/sebastianbergmann/php-file-iterator.git",
-          "reference": "aa4be8575f26070b100fccb67faabb28f21f66f8"
-        },
-        "dist": {
-          "type": "zip",
-          "url": "https://api.github.com/repos/sebastianbergmann/php-file-iterator/zipball/aa4be8575f26070b100fccb67faabb28f21f66f8",
-          "reference": "aa4be8575f26070b100fccb67faabb28f21f66f8",
-          "shasum": ""
-        },
-        "require": {
-          "php": ">=7.3"
-        },
-        "require-dev": {
-          "phpunit/phpunit": "^9.3"
-        },
-        "type": "library",
-        "extra": {
-          "branch-alias": {
-            "dev-master": "3.0-dev"
-          }
-        },
-        "autoload": {
-          "classmap": [
-            "src/"
-          ]
-        },
-        "notification-url": "https://packagist.org/downloads/",
-        "license": [
-          "BSD-3-Clause"
-        ],
-        "authors": [
-          {
-            "name": "Sebastian Bergmann",
-            "email": "sebastian@phpunit.de",
-            "role": "lead"
-          }
-        ],
-        "description": "FilterIterator implementation that filters files based on a list of suffixes.",
-        "homepage": "https://github.com/sebastianbergmann/php-file-iterator/",
-        "keywords": [
-          "filesystem",
-          "iterator"
-        ],
-        "support": {
-          "issues": "https://github.com/sebastianbergmann/php-file-iterator/issues",
-          "source": "https://github.com/sebastianbergmann/php-file-iterator/tree/3.0.5"
-        },
-        "funding": [
-          {
-            "url": "https://github.com/sebastianbergmann",
-            "type": "github"
-          }
-        ],
-        "time": "2020-09-28T05:57:25+00:00"
-      },
-      {
-        "name": "phpunit/php-invoker",
-        "version": "3.1.1",
-        "source": {
-          "type": "git",
-          "url": "https://github.com/sebastianbergmann/php-invoker.git",
-          "reference": "5a10147d0aaf65b58940a0b72f71c9ac0423cc67"
-        },
-        "dist": {
-          "type": "zip",
-          "url": "https://api.github.com/repos/sebastianbergmann/php-invoker/zipball/5a10147d0aaf65b58940a0b72f71c9ac0423cc67",
-          "reference": "5a10147d0aaf65b58940a0b72f71c9ac0423cc67",
-          "shasum": ""
-        },
-        "require": {
-          "php": ">=7.3"
-        },
-        "require-dev": {
-          "ext-pcntl": "*",
-          "phpunit/phpunit": "^9.3"
-        },
-        "suggest": {
-          "ext-pcntl": "*"
-        },
-        "type": "library",
-        "extra": {
-          "branch-alias": {
-            "dev-master": "3.1-dev"
-          }
-        },
-        "autoload": {
-          "classmap": [
-            "src/"
-          ]
-        },
-        "notification-url": "https://packagist.org/downloads/",
-        "license": [
-          "BSD-3-Clause"
-        ],
-        "authors": [
-          {
-            "name": "Sebastian Bergmann",
-            "email": "sebastian@phpunit.de",
-            "role": "lead"
-          }
-        ],
-        "description": "Invoke callables with a timeout",
-        "homepage": "https://github.com/sebastianbergmann/php-invoker/",
-        "keywords": [
-          "process"
-        ],
-        "support": {
-          "issues": "https://github.com/sebastianbergmann/php-invoker/issues",
-          "source": "https://github.com/sebastianbergmann/php-invoker/tree/3.1.1"
-        },
-        "funding": [
-          {
-            "url": "https://github.com/sebastianbergmann",
-            "type": "github"
-          }
-        ],
-        "time": "2020-09-28T05:58:55+00:00"
-      },
-      {
-        "name": "phpunit/php-text-template",
-        "version": "2.0.4",
-        "source": {
-          "type": "git",
-          "url": "https://github.com/sebastianbergmann/php-text-template.git",
-          "reference": "5da5f67fc95621df9ff4c4e5a84d6a8a2acf7c28"
-        },
-        "dist": {
-          "type": "zip",
-          "url": "https://api.github.com/repos/sebastianbergmann/php-text-template/zipball/5da5f67fc95621df9ff4c4e5a84d6a8a2acf7c28",
-          "reference": "5da5f67fc95621df9ff4c4e5a84d6a8a2acf7c28",
-          "shasum": ""
-        },
-        "require": {
-          "php": ">=7.3"
-        },
-        "require-dev": {
-          "phpunit/phpunit": "^9.3"
-        },
-        "type": "library",
-        "extra": {
-          "branch-alias": {
-            "dev-master": "2.0-dev"
-          }
-        },
-        "autoload": {
-          "classmap": [
-            "src/"
-          ]
-        },
-        "notification-url": "https://packagist.org/downloads/",
-        "license": [
-          "BSD-3-Clause"
-        ],
-        "authors": [
-          {
-            "name": "Sebastian Bergmann",
-            "email": "sebastian@phpunit.de",
-            "role": "lead"
-          }
-        ],
-        "description": "Simple template engine.",
-        "homepage": "https://github.com/sebastianbergmann/php-text-template/",
-        "keywords": [
-          "template"
-        ],
-        "support": {
-          "issues": "https://github.com/sebastianbergmann/php-text-template/issues",
-          "source": "https://github.com/sebastianbergmann/php-text-template/tree/2.0.4"
-        },
-        "funding": [
-          {
-            "url": "https://github.com/sebastianbergmann",
-            "type": "github"
-          }
-        ],
-        "time": "2020-10-26T05:33:50+00:00"
-      },
-      {
-        "name": "phpunit/php-timer",
-        "version": "5.0.3",
-        "source": {
-          "type": "git",
-          "url": "https://github.com/sebastianbergmann/php-timer.git",
-          "reference": "5a63ce20ed1b5bf577850e2c4e87f4aa902afbd2"
-        },
-        "dist": {
-          "type": "zip",
-          "url": "https://api.github.com/repos/sebastianbergmann/php-timer/zipball/5a63ce20ed1b5bf577850e2c4e87f4aa902afbd2",
-          "reference": "5a63ce20ed1b5bf577850e2c4e87f4aa902afbd2",
-          "shasum": ""
-        },
-        "require": {
-          "php": ">=7.3"
-        },
-        "require-dev": {
-          "phpunit/phpunit": "^9.3"
-        },
-        "type": "library",
-        "extra": {
-          "branch-alias": {
-            "dev-master": "5.0-dev"
-          }
-        },
-        "autoload": {
-          "classmap": [
-            "src/"
-          ]
-        },
-        "notification-url": "https://packagist.org/downloads/",
-        "license": [
-          "BSD-3-Clause"
-        ],
-        "authors": [
-          {
-            "name": "Sebastian Bergmann",
-            "email": "sebastian@phpunit.de",
-            "role": "lead"
-          }
-        ],
-        "description": "Utility class for timing",
-        "homepage": "https://github.com/sebastianbergmann/php-timer/",
-        "keywords": [
-          "timer"
-        ],
-        "support": {
-          "issues": "https://github.com/sebastianbergmann/php-timer/issues",
-          "source": "https://github.com/sebastianbergmann/php-timer/tree/5.0.3"
-        },
-        "funding": [
-          {
-            "url": "https://github.com/sebastianbergmann",
-            "type": "github"
-          }
-        ],
-        "time": "2020-10-26T13:16:10+00:00"
-      },
-      {
-        "name": "phpunit/phpunit",
-        "version": "9.5.10",
-        "source": {
-          "type": "git",
-          "url": "https://github.com/sebastianbergmann/phpunit.git",
-          "reference": "c814a05837f2edb0d1471d6e3f4ab3501ca3899a"
-        },
-        "dist": {
-          "type": "zip",
-          "url": "https://api.github.com/repos/sebastianbergmann/phpunit/zipball/c814a05837f2edb0d1471d6e3f4ab3501ca3899a",
-          "reference": "c814a05837f2edb0d1471d6e3f4ab3501ca3899a",
-          "shasum": ""
-        },
-        "require": {
-          "doctrine/instantiator": "^1.3.1",
-          "ext-dom": "*",
-          "ext-json": "*",
-          "ext-libxml": "*",
-          "ext-mbstring": "*",
-          "ext-xml": "*",
-          "ext-xmlwriter": "*",
-          "myclabs/deep-copy": "^1.10.1",
-          "phar-io/manifest": "^2.0.3",
-          "phar-io/version": "^3.0.2",
-          "php": ">=7.3",
-          "phpspec/prophecy": "^1.12.1",
-          "phpunit/php-code-coverage": "^9.2.7",
-          "phpunit/php-file-iterator": "^3.0.5",
-          "phpunit/php-invoker": "^3.1.1",
-          "phpunit/php-text-template": "^2.0.3",
-          "phpunit/php-timer": "^5.0.2",
-          "sebastian/cli-parser": "^1.0.1",
-          "sebastian/code-unit": "^1.0.6",
-          "sebastian/comparator": "^4.0.5",
-          "sebastian/diff": "^4.0.3",
-          "sebastian/environment": "^5.1.3",
-          "sebastian/exporter": "^4.0.3",
-          "sebastian/global-state": "^5.0.1",
-          "sebastian/object-enumerator": "^4.0.3",
-          "sebastian/resource-operations": "^3.0.3",
-          "sebastian/type": "^2.3.4",
-          "sebastian/version": "^3.0.2"
-        },
-        "require-dev": {
-          "ext-pdo": "*",
-          "phpspec/prophecy-phpunit": "^2.0.1"
-        },
-        "suggest": {
-          "ext-soap": "*",
-          "ext-xdebug": "*"
-        },
-        "bin": [
-          "phpunit"
-        ],
-        "type": "library",
-        "extra": {
-          "branch-alias": {
-            "dev-master": "9.5-dev"
-          }
-        },
-        "autoload": {
-          "classmap": [
-            "src/"
-          ],
-          "files": [
-            "src/Framework/Assert/Functions.php"
-          ]
-        },
-        "notification-url": "https://packagist.org/downloads/",
-        "license": [
-          "BSD-3-Clause"
-        ],
-        "authors": [
-          {
-            "name": "Sebastian Bergmann",
-            "email": "sebastian@phpunit.de",
-            "role": "lead"
-          }
-        ],
-        "description": "The PHP Unit Testing framework.",
-        "homepage": "https://phpunit.de/",
-        "keywords": [
-          "phpunit",
-          "testing",
-          "xunit"
-        ],
-        "support": {
-          "issues": "https://github.com/sebastianbergmann/phpunit/issues",
-          "source": "https://github.com/sebastianbergmann/phpunit/tree/9.5.10"
-        },
-        "funding": [
-          {
-            "url": "https://phpunit.de/donate.html",
-            "type": "custom"
-          },
-          {
-            "url": "https://github.com/sebastianbergmann",
-            "type": "github"
-          }
-        ],
-        "time": "2021-09-25T07:38:51+00:00"
-      },
-      {
-        "name": "psr/cache",
-        "version": "3.0.0",
-        "source": {
-          "type": "git",
-          "url": "https://github.com/php-fig/cache.git",
-          "reference": "aa5030cfa5405eccfdcb1083ce040c2cb8d253bf"
-        },
-        "dist": {
-          "type": "zip",
-          "url": "https://api.github.com/repos/php-fig/cache/zipball/aa5030cfa5405eccfdcb1083ce040c2cb8d253bf",
-=======
+                    "type": "patreon"
+                },
+                {
+                    "url": "https://tidelift.com/funding/github/packagist/doctrine%2Flexer",
+                    "type": "tidelift"
+                }
+            ],
+            "time": "2020-05-25T17:44:05+00:00"
+        },
         {
             "name": "jetbrains/phpstorm-attributes",
             "version": "1.0",
@@ -2219,7 +1246,6 @@
             "dist": {
                 "type": "zip",
                 "url": "https://api.github.com/repos/php-fig/cache/zipball/aa5030cfa5405eccfdcb1083ce040c2cb8d253bf",
->>>>>>> 3e83ef62
                 "reference": "aa5030cfa5405eccfdcb1083ce040c2cb8d253bf",
                 "shasum": ""
             },
@@ -2249,990 +1275,26 @@
             ],
             "description": "Common interface for caching libraries",
             "keywords": [
-              "cache",
-              "psr",
-              "psr-6"
-            ],
-        "support": {
-          "source": "https://github.com/php-fig/cache/tree/3.0.0"
-        },
-        "time": "2021-02-03T23:26:27+00:00"
-      },
-      {
-        "name": "sebastian/cli-parser",
-        "version": "1.0.1",
-        "source": {
-          "type": "git",
-          "url": "https://github.com/sebastianbergmann/cli-parser.git",
-          "reference": "442e7c7e687e42adc03470c7b668bc4b2402c0b2"
-        },
-        "dist": {
-          "type": "zip",
-          "url": "https://api.github.com/repos/sebastianbergmann/cli-parser/zipball/442e7c7e687e42adc03470c7b668bc4b2402c0b2",
-          "reference": "442e7c7e687e42adc03470c7b668bc4b2402c0b2",
-          "shasum": ""
-        },
-        "require": {
-          "php": ">=7.3"
-        },
-        "require-dev": {
-          "phpunit/phpunit": "^9.3"
-        },
-        "type": "library",
-        "extra": {
-          "branch-alias": {
-            "dev-master": "1.0-dev"
-          }
-        },
-        "autoload": {
-          "classmap": [
-            "src/"
-          ]
-        },
-        "notification-url": "https://packagist.org/downloads/",
-        "license": [
-          "BSD-3-Clause"
-        ],
-        "authors": [
-          {
-            "name": "Sebastian Bergmann",
-            "email": "sebastian@phpunit.de",
-            "role": "lead"
-          }
-        ],
-        "description": "Library for parsing CLI options",
-        "homepage": "https://github.com/sebastianbergmann/cli-parser",
-        "support": {
-          "issues": "https://github.com/sebastianbergmann/cli-parser/issues",
-          "source": "https://github.com/sebastianbergmann/cli-parser/tree/1.0.1"
-        },
-        "funding": [
-          {
-            "url": "https://github.com/sebastianbergmann",
-            "type": "github"
-          }
-        ],
-        "time": "2020-09-28T06:08:49+00:00"
-      },
-      {
-        "name": "sebastian/code-unit",
-        "version": "1.0.8",
-        "source": {
-          "type": "git",
-          "url": "https://github.com/sebastianbergmann/code-unit.git",
-          "reference": "1fc9f64c0927627ef78ba436c9b17d967e68e120"
-        },
-        "dist": {
-          "type": "zip",
-          "url": "https://api.github.com/repos/sebastianbergmann/code-unit/zipball/1fc9f64c0927627ef78ba436c9b17d967e68e120",
-          "reference": "1fc9f64c0927627ef78ba436c9b17d967e68e120",
-          "shasum": ""
-        },
-        "require": {
-          "php": ">=7.3"
-        },
-        "require-dev": {
-          "phpunit/phpunit": "^9.3"
-        },
-        "type": "library",
-        "extra": {
-          "branch-alias": {
-            "dev-master": "1.0-dev"
-          }
-        },
-        "autoload": {
-          "classmap": [
-            "src/"
-          ]
-        },
-        "notification-url": "https://packagist.org/downloads/",
-        "license": [
-          "BSD-3-Clause"
-        ],
-        "authors": [
-          {
-            "name": "Sebastian Bergmann",
-            "email": "sebastian@phpunit.de",
-            "role": "lead"
-          }
-        ],
-        "description": "Collection of value objects that represent the PHP code units",
-        "homepage": "https://github.com/sebastianbergmann/code-unit",
-        "support": {
-          "issues": "https://github.com/sebastianbergmann/code-unit/issues",
-          "source": "https://github.com/sebastianbergmann/code-unit/tree/1.0.8"
-        },
-        "funding": [
-          {
-            "url": "https://github.com/sebastianbergmann",
-            "type": "github"
-          }
-        ],
-        "time": "2020-10-26T13:08:54+00:00"
-      },
-      {
-        "name": "sebastian/code-unit-reverse-lookup",
-        "version": "2.0.3",
-        "source": {
-          "type": "git",
-          "url": "https://github.com/sebastianbergmann/code-unit-reverse-lookup.git",
-          "reference": "ac91f01ccec49fb77bdc6fd1e548bc70f7faa3e5"
-        },
-        "dist": {
-          "type": "zip",
-          "url": "https://api.github.com/repos/sebastianbergmann/code-unit-reverse-lookup/zipball/ac91f01ccec49fb77bdc6fd1e548bc70f7faa3e5",
-          "reference": "ac91f01ccec49fb77bdc6fd1e548bc70f7faa3e5",
-          "shasum": ""
-        },
-        "require": {
-          "php": ">=7.3"
-        },
-        "require-dev": {
-          "phpunit/phpunit": "^9.3"
-        },
-        "type": "library",
-        "extra": {
-          "branch-alias": {
-            "dev-master": "2.0-dev"
-          }
-        },
-        "autoload": {
-          "classmap": [
-            "src/"
-          ]
-        },
-        "notification-url": "https://packagist.org/downloads/",
-        "license": [
-          "BSD-3-Clause"
-        ],
-        "authors": [
-          {
-            "name": "Sebastian Bergmann",
-            "email": "sebastian@phpunit.de"
-          }
-        ],
-        "description": "Looks up which function or method a line of code belongs to",
-        "homepage": "https://github.com/sebastianbergmann/code-unit-reverse-lookup/",
-        "support": {
-          "issues": "https://github.com/sebastianbergmann/code-unit-reverse-lookup/issues",
-          "source": "https://github.com/sebastianbergmann/code-unit-reverse-lookup/tree/2.0.3"
-        },
-        "funding": [
-          {
-            "url": "https://github.com/sebastianbergmann",
-            "type": "github"
-          }
-        ],
-        "time": "2020-09-28T05:30:19+00:00"
-      },
-      {
-        "name": "sebastian/comparator",
-        "version": "4.0.6",
-        "source": {
-          "type": "git",
-          "url": "https://github.com/sebastianbergmann/comparator.git",
-          "reference": "55f4261989e546dc112258c7a75935a81a7ce382"
-        },
-        "dist": {
-          "type": "zip",
-          "url": "https://api.github.com/repos/sebastianbergmann/comparator/zipball/55f4261989e546dc112258c7a75935a81a7ce382",
-          "reference": "55f4261989e546dc112258c7a75935a81a7ce382",
-          "shasum": ""
-        },
-        "require": {
-          "php": ">=7.3",
-          "sebastian/diff": "^4.0",
-          "sebastian/exporter": "^4.0"
-        },
-        "require-dev": {
-          "phpunit/phpunit": "^9.3"
-        },
-        "type": "library",
-        "extra": {
-          "branch-alias": {
-            "dev-master": "4.0-dev"
-          }
-        },
-        "autoload": {
-          "classmap": [
-            "src/"
-          ]
-        },
-        "notification-url": "https://packagist.org/downloads/",
-        "license": [
-          "BSD-3-Clause"
-        ],
-        "authors": [
-          {
-            "name": "Sebastian Bergmann",
-            "email": "sebastian@phpunit.de"
-          },
-          {
-            "name": "Jeff Welch",
-            "email": "whatthejeff@gmail.com"
-          },
-          {
-            "name": "Volker Dusch",
-            "email": "github@wallbash.com"
-          },
-          {
-            "name": "Bernhard Schussek",
-            "email": "bschussek@2bepublished.at"
-          }
-        ],
-        "description": "Provides the functionality to compare PHP values for equality",
-        "homepage": "https://github.com/sebastianbergmann/comparator",
-        "keywords": [
-          "comparator",
-          "compare",
-          "equality"
-        ],
-        "support": {
-          "issues": "https://github.com/sebastianbergmann/comparator/issues",
-          "source": "https://github.com/sebastianbergmann/comparator/tree/4.0.6"
-        },
-        "funding": [
-          {
-            "url": "https://github.com/sebastianbergmann",
-            "type": "github"
-          }
-        ],
-        "time": "2020-10-26T15:49:45+00:00"
-      },
-      {
-        "name": "sebastian/complexity",
-        "version": "2.0.2",
-        "source": {
-          "type": "git",
-          "url": "https://github.com/sebastianbergmann/complexity.git",
-          "reference": "739b35e53379900cc9ac327b2147867b8b6efd88"
-        },
-        "dist": {
-          "type": "zip",
-          "url": "https://api.github.com/repos/sebastianbergmann/complexity/zipball/739b35e53379900cc9ac327b2147867b8b6efd88",
-          "reference": "739b35e53379900cc9ac327b2147867b8b6efd88",
-          "shasum": ""
-        },
-        "require": {
-          "nikic/php-parser": "^4.7",
-          "php": ">=7.3"
-        },
-        "require-dev": {
-          "phpunit/phpunit": "^9.3"
-        },
-        "type": "library",
-        "extra": {
-          "branch-alias": {
-            "dev-master": "2.0-dev"
-          }
-        },
-        "autoload": {
-          "classmap": [
-            "src/"
-          ]
-        },
-        "notification-url": "https://packagist.org/downloads/",
-        "license": [
-          "BSD-3-Clause"
-        ],
-        "authors": [
-          {
-            "name": "Sebastian Bergmann",
-            "email": "sebastian@phpunit.de",
-            "role": "lead"
-          }
-        ],
-        "description": "Library for calculating the complexity of PHP code units",
-        "homepage": "https://github.com/sebastianbergmann/complexity",
-        "support": {
-          "issues": "https://github.com/sebastianbergmann/complexity/issues",
-          "source": "https://github.com/sebastianbergmann/complexity/tree/2.0.2"
-        },
-        "funding": [
-          {
-            "url": "https://github.com/sebastianbergmann",
-            "type": "github"
-          }
-        ],
-        "time": "2020-10-26T15:52:27+00:00"
-      },
-      {
-        "name": "sebastian/diff",
-        "version": "4.0.4",
-        "source": {
-          "type": "git",
-          "url": "https://github.com/sebastianbergmann/diff.git",
-          "reference": "3461e3fccc7cfdfc2720be910d3bd73c69be590d"
-        },
-        "dist": {
-          "type": "zip",
-          "url": "https://api.github.com/repos/sebastianbergmann/diff/zipball/3461e3fccc7cfdfc2720be910d3bd73c69be590d",
-          "reference": "3461e3fccc7cfdfc2720be910d3bd73c69be590d",
-          "shasum": ""
-        },
-        "require": {
-          "php": ">=7.3"
-        },
-        "require-dev": {
-          "phpunit/phpunit": "^9.3",
-          "symfony/process": "^4.2 || ^5"
-        },
-        "type": "library",
-        "extra": {
-          "branch-alias": {
-            "dev-master": "4.0-dev"
-          }
-        },
-        "autoload": {
-          "classmap": [
-            "src/"
-          ]
-        },
-        "notification-url": "https://packagist.org/downloads/",
-        "license": [
-          "BSD-3-Clause"
-        ],
-        "authors": [
-          {
-            "name": "Sebastian Bergmann",
-            "email": "sebastian@phpunit.de"
-          },
-          {
-            "name": "Kore Nordmann",
-            "email": "mail@kore-nordmann.de"
-          }
-        ],
-        "description": "Diff implementation",
-        "homepage": "https://github.com/sebastianbergmann/diff",
-        "keywords": [
-          "diff",
-          "udiff",
-          "unidiff",
-          "unified diff"
-        ],
-        "support": {
-          "issues": "https://github.com/sebastianbergmann/diff/issues",
-          "source": "https://github.com/sebastianbergmann/diff/tree/4.0.4"
-        },
-        "funding": [
-          {
-            "url": "https://github.com/sebastianbergmann",
-            "type": "github"
-          }
-        ],
-        "time": "2020-10-26T13:10:38+00:00"
-      },
-      {
-        "name": "sebastian/environment",
-        "version": "5.1.3",
-        "source": {
-          "type": "git",
-          "url": "https://github.com/sebastianbergmann/environment.git",
-          "reference": "388b6ced16caa751030f6a69e588299fa09200ac"
-        },
-        "dist": {
-          "type": "zip",
-          "url": "https://api.github.com/repos/sebastianbergmann/environment/zipball/388b6ced16caa751030f6a69e588299fa09200ac",
-          "reference": "388b6ced16caa751030f6a69e588299fa09200ac",
-          "shasum": ""
-        },
-        "require": {
-          "php": ">=7.3"
-        },
-        "require-dev": {
-          "phpunit/phpunit": "^9.3"
-        },
-        "suggest": {
-          "ext-posix": "*"
-        },
-        "type": "library",
-        "extra": {
-          "branch-alias": {
-            "dev-master": "5.1-dev"
-          }
-        },
-        "autoload": {
-          "classmap": [
-            "src/"
-          ]
-        },
-        "notification-url": "https://packagist.org/downloads/",
-        "license": [
-          "BSD-3-Clause"
-        ],
-        "authors": [
-          {
-            "name": "Sebastian Bergmann",
-            "email": "sebastian@phpunit.de"
-          }
-        ],
-        "description": "Provides functionality to handle HHVM/PHP environments",
-        "homepage": "http://www.github.com/sebastianbergmann/environment",
-        "keywords": [
-          "Xdebug",
-          "environment",
-          "hhvm"
-        ],
-        "support": {
-          "issues": "https://github.com/sebastianbergmann/environment/issues",
-          "source": "https://github.com/sebastianbergmann/environment/tree/5.1.3"
-        },
-        "funding": [
-          {
-            "url": "https://github.com/sebastianbergmann",
-            "type": "github"
-          }
-        ],
-        "time": "2020-09-28T05:52:38+00:00"
-      },
-      {
-        "name": "sebastian/exporter",
-        "version": "4.0.3",
-        "source": {
-          "type": "git",
-          "url": "https://github.com/sebastianbergmann/exporter.git",
-          "reference": "d89cc98761b8cb5a1a235a6b703ae50d34080e65"
-        },
-        "dist": {
-          "type": "zip",
-          "url": "https://api.github.com/repos/sebastianbergmann/exporter/zipball/d89cc98761b8cb5a1a235a6b703ae50d34080e65",
-          "reference": "d89cc98761b8cb5a1a235a6b703ae50d34080e65",
-          "shasum": ""
-        },
-        "require": {
-          "php": ">=7.3",
-          "sebastian/recursion-context": "^4.0"
-        },
-        "require-dev": {
-          "ext-mbstring": "*",
-          "phpunit/phpunit": "^9.3"
-        },
-        "type": "library",
-        "extra": {
-          "branch-alias": {
-            "dev-master": "4.0-dev"
-          }
-        },
-        "autoload": {
-          "classmap": [
-            "src/"
-          ]
-        },
-        "notification-url": "https://packagist.org/downloads/",
-        "license": [
-          "BSD-3-Clause"
-        ],
-        "authors": [
-          {
-            "name": "Sebastian Bergmann",
-            "email": "sebastian@phpunit.de"
-          },
-          {
-            "name": "Jeff Welch",
-            "email": "whatthejeff@gmail.com"
-          },
-          {
-            "name": "Volker Dusch",
-            "email": "github@wallbash.com"
-          },
-          {
-            "name": "Adam Harvey",
-            "email": "aharvey@php.net"
-          },
-          {
-            "name": "Bernhard Schussek",
-            "email": "bschussek@gmail.com"
-          }
-        ],
-        "description": "Provides the functionality to export PHP variables for visualization",
-        "homepage": "http://www.github.com/sebastianbergmann/exporter",
-        "keywords": [
-          "export",
-          "exporter"
-        ],
-        "support": {
-          "issues": "https://github.com/sebastianbergmann/exporter/issues",
-          "source": "https://github.com/sebastianbergmann/exporter/tree/4.0.3"
-        },
-        "funding": [
-          {
-            "url": "https://github.com/sebastianbergmann",
-            "type": "github"
-          }
-        ],
-        "time": "2020-09-28T05:24:23+00:00"
-      },
-      {
-        "name": "sebastian/global-state",
-        "version": "5.0.3",
-        "source": {
-          "type": "git",
-          "url": "https://github.com/sebastianbergmann/global-state.git",
-          "reference": "23bd5951f7ff26f12d4e3242864df3e08dec4e49"
-        },
-        "dist": {
-          "type": "zip",
-          "url": "https://api.github.com/repos/sebastianbergmann/global-state/zipball/23bd5951f7ff26f12d4e3242864df3e08dec4e49",
-          "reference": "23bd5951f7ff26f12d4e3242864df3e08dec4e49",
-          "shasum": ""
-        },
-        "require": {
-          "php": ">=7.3",
-          "sebastian/object-reflector": "^2.0",
-          "sebastian/recursion-context": "^4.0"
-        },
-        "require-dev": {
-          "ext-dom": "*",
-          "phpunit/phpunit": "^9.3"
-        },
-        "suggest": {
-          "ext-uopz": "*"
-        },
-        "type": "library",
-        "extra": {
-          "branch-alias": {
-            "dev-master": "5.0-dev"
-          }
-        },
-        "autoload": {
-          "classmap": [
-            "src/"
-          ]
-        },
-        "notification-url": "https://packagist.org/downloads/",
-        "license": [
-          "BSD-3-Clause"
-        ],
-        "authors": [
-          {
-            "name": "Sebastian Bergmann",
-            "email": "sebastian@phpunit.de"
-          }
-        ],
-        "description": "Snapshotting of global state",
-        "homepage": "http://www.github.com/sebastianbergmann/global-state",
-        "keywords": [
-          "global state"
-        ],
-        "support": {
-          "issues": "https://github.com/sebastianbergmann/global-state/issues",
-          "source": "https://github.com/sebastianbergmann/global-state/tree/5.0.3"
-        },
-        "funding": [
-          {
-            "url": "https://github.com/sebastianbergmann",
-            "type": "github"
-          }
-        ],
-        "time": "2021-06-11T13:31:12+00:00"
-      },
-      {
-        "name": "sebastian/lines-of-code",
-        "version": "1.0.3",
-        "source": {
-          "type": "git",
-          "url": "https://github.com/sebastianbergmann/lines-of-code.git",
-          "reference": "c1c2e997aa3146983ed888ad08b15470a2e22ecc"
-        },
-        "dist": {
-          "type": "zip",
-          "url": "https://api.github.com/repos/sebastianbergmann/lines-of-code/zipball/c1c2e997aa3146983ed888ad08b15470a2e22ecc",
-          "reference": "c1c2e997aa3146983ed888ad08b15470a2e22ecc",
-          "shasum": ""
-        },
-        "require": {
-          "nikic/php-parser": "^4.6",
-          "php": ">=7.3"
-        },
-        "require-dev": {
-          "phpunit/phpunit": "^9.3"
-        },
-        "type": "library",
-        "extra": {
-          "branch-alias": {
-            "dev-master": "1.0-dev"
-          }
-        },
-        "autoload": {
-          "classmap": [
-            "src/"
-          ]
-        },
-        "notification-url": "https://packagist.org/downloads/",
-        "license": [
-          "BSD-3-Clause"
-        ],
-        "authors": [
-          {
-            "name": "Sebastian Bergmann",
-            "email": "sebastian@phpunit.de",
-            "role": "lead"
-          }
-        ],
-        "description": "Library for counting the lines of code in PHP source code",
-        "homepage": "https://github.com/sebastianbergmann/lines-of-code",
-        "support": {
-          "issues": "https://github.com/sebastianbergmann/lines-of-code/issues",
-          "source": "https://github.com/sebastianbergmann/lines-of-code/tree/1.0.3"
-        },
-        "funding": [
-          {
-            "url": "https://github.com/sebastianbergmann",
-            "type": "github"
-          }
-        ],
-        "time": "2020-11-28T06:42:11+00:00"
-      },
-      {
-        "name": "sebastian/object-enumerator",
-        "version": "4.0.4",
-        "source": {
-          "type": "git",
-          "url": "https://github.com/sebastianbergmann/object-enumerator.git",
-          "reference": "5c9eeac41b290a3712d88851518825ad78f45c71"
-        },
-        "dist": {
-          "type": "zip",
-          "url": "https://api.github.com/repos/sebastianbergmann/object-enumerator/zipball/5c9eeac41b290a3712d88851518825ad78f45c71",
-          "reference": "5c9eeac41b290a3712d88851518825ad78f45c71",
-          "shasum": ""
-        },
-        "require": {
-          "php": ">=7.3",
-          "sebastian/object-reflector": "^2.0",
-          "sebastian/recursion-context": "^4.0"
-        },
-        "require-dev": {
-          "phpunit/phpunit": "^9.3"
-        },
-        "type": "library",
-        "extra": {
-          "branch-alias": {
-            "dev-master": "4.0-dev"
-          }
-        },
-        "autoload": {
-          "classmap": [
-            "src/"
-          ]
-        },
-        "notification-url": "https://packagist.org/downloads/",
-        "license": [
-          "BSD-3-Clause"
-        ],
-        "authors": [
-          {
-            "name": "Sebastian Bergmann",
-            "email": "sebastian@phpunit.de"
-          }
-        ],
-        "description": "Traverses array structures and object graphs to enumerate all referenced objects",
-        "homepage": "https://github.com/sebastianbergmann/object-enumerator/",
-        "support": {
-          "issues": "https://github.com/sebastianbergmann/object-enumerator/issues",
-          "source": "https://github.com/sebastianbergmann/object-enumerator/tree/4.0.4"
-        },
-        "funding": [
-          {
-            "url": "https://github.com/sebastianbergmann",
-            "type": "github"
-          }
-        ],
-        "time": "2020-10-26T13:12:34+00:00"
-      },
-      {
-        "name": "sebastian/object-reflector",
-        "version": "2.0.4",
-        "source": {
-          "type": "git",
-          "url": "https://github.com/sebastianbergmann/object-reflector.git",
-          "reference": "b4f479ebdbf63ac605d183ece17d8d7fe49c15c7"
-        },
-        "dist": {
-          "type": "zip",
-          "url": "https://api.github.com/repos/sebastianbergmann/object-reflector/zipball/b4f479ebdbf63ac605d183ece17d8d7fe49c15c7",
-          "reference": "b4f479ebdbf63ac605d183ece17d8d7fe49c15c7",
-          "shasum": ""
-        },
-        "require": {
-          "php": ">=7.3"
-        },
-        "require-dev": {
-          "phpunit/phpunit": "^9.3"
-        },
-        "type": "library",
-        "extra": {
-          "branch-alias": {
-            "dev-master": "2.0-dev"
-          }
-        },
-        "autoload": {
-          "classmap": [
-            "src/"
-          ]
-        },
-        "notification-url": "https://packagist.org/downloads/",
-        "license": [
-          "BSD-3-Clause"
-        ],
-        "authors": [
-          {
-            "name": "Sebastian Bergmann",
-            "email": "sebastian@phpunit.de"
-          }
-        ],
-        "description": "Allows reflection of object attributes, including inherited and non-public ones",
-        "homepage": "https://github.com/sebastianbergmann/object-reflector/",
-        "support": {
-          "issues": "https://github.com/sebastianbergmann/object-reflector/issues",
-          "source": "https://github.com/sebastianbergmann/object-reflector/tree/2.0.4"
-        },
-        "funding": [
-          {
-            "url": "https://github.com/sebastianbergmann",
-            "type": "github"
-          }
-        ],
-        "time": "2020-10-26T13:14:26+00:00"
-      },
-      {
-        "name": "sebastian/recursion-context",
-        "version": "4.0.4",
-        "source": {
-          "type": "git",
-          "url": "https://github.com/sebastianbergmann/recursion-context.git",
-          "reference": "cd9d8cf3c5804de4341c283ed787f099f5506172"
-        },
-        "dist": {
-          "type": "zip",
-          "url": "https://api.github.com/repos/sebastianbergmann/recursion-context/zipball/cd9d8cf3c5804de4341c283ed787f099f5506172",
-          "reference": "cd9d8cf3c5804de4341c283ed787f099f5506172",
-          "shasum": ""
-        },
-        "require": {
-          "php": ">=7.3"
-        },
-        "require-dev": {
-          "phpunit/phpunit": "^9.3"
-        },
-        "type": "library",
-        "extra": {
-          "branch-alias": {
-            "dev-master": "4.0-dev"
-          }
-        },
-        "autoload": {
-          "classmap": [
-            "src/"
-          ]
-        },
-        "notification-url": "https://packagist.org/downloads/",
-        "license": [
-          "BSD-3-Clause"
-        ],
-        "authors": [
-          {
-            "name": "Sebastian Bergmann",
-            "email": "sebastian@phpunit.de"
-          },
-          {
-            "name": "Jeff Welch",
-            "email": "whatthejeff@gmail.com"
-          },
-          {
-            "name": "Adam Harvey",
-            "email": "aharvey@php.net"
-          }
-        ],
-        "description": "Provides functionality to recursively process PHP variables",
-        "homepage": "http://www.github.com/sebastianbergmann/recursion-context",
-        "support": {
-          "issues": "https://github.com/sebastianbergmann/recursion-context/issues",
-          "source": "https://github.com/sebastianbergmann/recursion-context/tree/4.0.4"
-        },
-        "funding": [
-          {
-            "url": "https://github.com/sebastianbergmann",
-            "type": "github"
-          }
-        ],
-        "time": "2020-10-26T13:17:30+00:00"
-      },
-      {
-        "name": "sebastian/resource-operations",
-        "version": "3.0.3",
-        "source": {
-          "type": "git",
-          "url": "https://github.com/sebastianbergmann/resource-operations.git",
-          "reference": "0f4443cb3a1d92ce809899753bc0d5d5a8dd19a8"
-        },
-        "dist": {
-          "type": "zip",
-          "url": "https://api.github.com/repos/sebastianbergmann/resource-operations/zipball/0f4443cb3a1d92ce809899753bc0d5d5a8dd19a8",
-          "reference": "0f4443cb3a1d92ce809899753bc0d5d5a8dd19a8",
-          "shasum": ""
-        },
-        "require": {
-          "php": ">=7.3"
-        },
-        "require-dev": {
-          "phpunit/phpunit": "^9.0"
-        },
-        "type": "library",
-        "extra": {
-          "branch-alias": {
-            "dev-master": "3.0-dev"
-          }
-        },
-        "autoload": {
-          "classmap": [
-            "src/"
-          ]
-        },
-        "notification-url": "https://packagist.org/downloads/",
-        "license": [
-          "BSD-3-Clause"
-        ],
-        "authors": [
-          {
-            "name": "Sebastian Bergmann",
-            "email": "sebastian@phpunit.de"
-          }
-        ],
-        "description": "Provides a list of PHP built-in functions that operate on resources",
-        "homepage": "https://www.github.com/sebastianbergmann/resource-operations",
-        "support": {
-          "issues": "https://github.com/sebastianbergmann/resource-operations/issues",
-          "source": "https://github.com/sebastianbergmann/resource-operations/tree/3.0.3"
-        },
-        "funding": [
-          {
-            "url": "https://github.com/sebastianbergmann",
-            "type": "github"
-          }
-        ],
-        "time": "2020-09-28T06:45:17+00:00"
-      },
-      {
-        "name": "sebastian/type",
-        "version": "2.3.4",
-        "source": {
-          "type": "git",
-          "url": "https://github.com/sebastianbergmann/type.git",
-          "reference": "b8cd8a1c753c90bc1a0f5372170e3e489136f914"
-        },
-        "dist": {
-          "type": "zip",
-          "url": "https://api.github.com/repos/sebastianbergmann/type/zipball/b8cd8a1c753c90bc1a0f5372170e3e489136f914",
-          "reference": "b8cd8a1c753c90bc1a0f5372170e3e489136f914",
-          "shasum": ""
-        },
-        "require": {
-          "php": ">=7.3"
-        },
-        "require-dev": {
-          "phpunit/phpunit": "^9.3"
-        },
-        "type": "library",
-        "extra": {
-          "branch-alias": {
-            "dev-master": "2.3-dev"
-          }
-        },
-        "autoload": {
-          "classmap": [
-            "src/"
-          ]
-        },
-        "notification-url": "https://packagist.org/downloads/",
-        "license": [
-          "BSD-3-Clause"
-        ],
-        "authors": [
-          {
-            "name": "Sebastian Bergmann",
-            "email": "sebastian@phpunit.de",
-            "role": "lead"
-          }
-        ],
-        "description": "Collection of value objects that represent the types of the PHP type system",
-        "homepage": "https://github.com/sebastianbergmann/type",
-        "support": {
-          "issues": "https://github.com/sebastianbergmann/type/issues",
-          "source": "https://github.com/sebastianbergmann/type/tree/2.3.4"
-        },
-        "funding": [
-          {
-            "url": "https://github.com/sebastianbergmann",
-            "type": "github"
-          }
-        ],
-        "time": "2021-06-15T12:49:02+00:00"
-      },
-      {
-        "name": "sebastian/version",
-        "version": "3.0.2",
-        "source": {
-          "type": "git",
-          "url": "https://github.com/sebastianbergmann/version.git",
-          "reference": "c6c1022351a901512170118436c764e473f6de8c"
-        },
-        "dist": {
-          "type": "zip",
-          "url": "https://api.github.com/repos/sebastianbergmann/version/zipball/c6c1022351a901512170118436c764e473f6de8c",
-          "reference": "c6c1022351a901512170118436c764e473f6de8c",
-          "shasum": ""
-        },
-        "require": {
-          "php": ">=7.3"
-        },
-        "type": "library",
-        "extra": {
-          "branch-alias": {
-            "dev-master": "3.0-dev"
-          }
-        },
-        "autoload": {
-          "classmap": [
-            "src/"
-          ]
-        },
-        "notification-url": "https://packagist.org/downloads/",
-        "license": [
-          "BSD-3-Clause"
-        ],
-        "authors": [
-          {
-            "name": "Sebastian Bergmann",
-            "email": "sebastian@phpunit.de",
-            "role": "lead"
-          }
-        ],
-        "description": "Library that helps with managing the version number of Git-hosted PHP projects",
-        "homepage": "https://github.com/sebastianbergmann/version",
-        "support": {
-          "issues": "https://github.com/sebastianbergmann/version/issues",
-          "source": "https://github.com/sebastianbergmann/version/tree/3.0.2"
-        },
-        "funding": [
-          {
-            "url": "https://github.com/sebastianbergmann",
-            "type": "github"
-          }
-        ],
-        "time": "2020-09-28T06:39:44+00:00"
-      },
-      {
-        "name": "symfony/deprecation-contracts",
-        "version": "v2.4.0",
-        "source": {
-          "type": "git",
-          "url": "https://github.com/symfony/deprecation-contracts.git",
-          "reference": "5f38c8804a9e97d23e0c8d63341088cd8a22d627"
-        },
-        "dist": {
-          "type": "zip",
-          "url": "https://api.github.com/repos/symfony/deprecation-contracts/zipball/5f38c8804a9e97d23e0c8d63341088cd8a22d627",
+                "cache",
+                "psr",
+                "psr-6"
+            ],
+            "support": {
+                "source": "https://github.com/php-fig/cache/tree/3.0.0"
+            },
+            "time": "2021-02-03T23:26:27+00:00"
+        },
+        {
+            "name": "symfony/deprecation-contracts",
+            "version": "v2.4.0",
+            "source": {
+                "type": "git",
+                "url": "https://github.com/symfony/deprecation-contracts.git",
+                "reference": "5f38c8804a9e97d23e0c8d63341088cd8a22d627"
+            },
+            "dist": {
+                "type": "zip",
+                "url": "https://api.github.com/repos/symfony/deprecation-contracts/zipball/5f38c8804a9e97d23e0c8d63341088cd8a22d627",
                 "reference": "5f38c8804a9e97d23e0c8d63341088cd8a22d627",
                 "shasum": ""
             },
@@ -3417,134 +1479,26 @@
                 },
                 {
                     "url": "https://github.com/fabpot",
-                  "type": "github"
-                },
-              {
-                "url": "https://tidelift.com/funding/github/packagist/symfony/symfony",
-                "type": "tidelift"
-              }
-            ],
-          "time": "2021-07-29T06:20:01+00:00"
-        },
-      {
-        "name": "theseer/tokenizer",
-        "version": "1.2.1",
-        "source": {
-          "type": "git",
-          "url": "https://github.com/theseer/tokenizer.git",
-          "reference": "34a41e998c2183e22995f158c581e7b5e755ab9e"
-        },
-        "dist": {
-          "type": "zip",
-          "url": "https://api.github.com/repos/theseer/tokenizer/zipball/34a41e998c2183e22995f158c581e7b5e755ab9e",
-          "reference": "34a41e998c2183e22995f158c581e7b5e755ab9e",
-          "shasum": ""
-        },
-        "require": {
-          "ext-dom": "*",
-          "ext-tokenizer": "*",
-          "ext-xmlwriter": "*",
-          "php": "^7.2 || ^8.0"
-        },
-        "type": "library",
-        "autoload": {
-          "classmap": [
-            "src/"
-          ]
-        },
-        "notification-url": "https://packagist.org/downloads/",
-        "license": [
-          "BSD-3-Clause"
-        ],
-        "authors": [
-          {
-            "name": "Arne Blankerts",
-            "email": "arne@blankerts.de",
-            "role": "Developer"
-          }
-        ],
-        "description": "A small library for converting tokenized PHP source code into XML and potentially other formats",
-        "support": {
-          "issues": "https://github.com/theseer/tokenizer/issues",
-          "source": "https://github.com/theseer/tokenizer/tree/1.2.1"
-        },
-        "funding": [
-          {
-            "url": "https://github.com/theseer",
-            "type": "github"
-          }
-        ],
-        "time": "2021-07-28T10:34:58+00:00"
-      },
-      {
-        "name": "webmozart/assert",
-        "version": "1.10.0",
-        "source": {
-          "type": "git",
-          "url": "https://github.com/webmozarts/assert.git",
-          "reference": "6964c76c7804814a842473e0c8fd15bab0f18e25"
-        },
-        "dist": {
-          "type": "zip",
-          "url": "https://api.github.com/repos/webmozarts/assert/zipball/6964c76c7804814a842473e0c8fd15bab0f18e25",
-          "reference": "6964c76c7804814a842473e0c8fd15bab0f18e25",
-          "shasum": ""
-        },
-        "require": {
-          "php": "^7.2 || ^8.0",
-          "symfony/polyfill-ctype": "^1.8"
-        },
-        "conflict": {
-          "phpstan/phpstan": "<0.12.20",
-          "vimeo/psalm": "<4.6.1 || 4.6.2"
-        },
-        "require-dev": {
-          "phpunit/phpunit": "^8.5.13"
-        },
-        "type": "library",
-        "extra": {
-          "branch-alias": {
-            "dev-master": "1.10-dev"
-          }
-        },
-        "autoload": {
-          "psr-4": {
-            "Webmozart\\Assert\\": "src/"
-          }
-        },
-        "notification-url": "https://packagist.org/downloads/",
-        "license": [
-          "MIT"
-        ],
-        "authors": [
-          {
-            "name": "Bernhard Schussek",
-            "email": "bschussek@gmail.com"
-          }
-        ],
-        "description": "Assertions to validate method input/output with nice error messages.",
-        "keywords": [
-          "assert",
-          "check",
-          "validate"
-        ],
-        "support": {
-          "issues": "https://github.com/webmozarts/assert/issues",
-          "source": "https://github.com/webmozarts/assert/tree/1.10.0"
-        },
-        "time": "2021-03-09T10:59:23+00:00"
-      },
-      {
-        "name": "zircote/swagger-php",
-        "version": "3.2.3",
-        "source": {
-          "type": "git",
-          "url": "https://github.com/zircote/swagger-php.git",
-          "reference": "41ed0eb1dacebe2c365623b3f9ab13d1531a03da"
-        },
-        "dist": {
-          "type": "zip",
-          "url": "https://api.github.com/repos/zircote/swagger-php/zipball/41ed0eb1dacebe2c365623b3f9ab13d1531a03da",
+                    "type": "github"
+                },
+                {
+                    "url": "https://tidelift.com/funding/github/packagist/symfony/symfony",
+                    "type": "tidelift"
+                }
+            ],
+            "time": "2021-07-29T06:20:01+00:00"
+        },
+        {
+            "name": "zircote/swagger-php",
+            "version": "3.2.3",
+            "source": {
+                "type": "git",
+                "url": "https://github.com/zircote/swagger-php.git",
+                "reference": "41ed0eb1dacebe2c365623b3f9ab13d1531a03da"
+            },
+            "dist": {
+                "type": "zip",
+                "url": "https://api.github.com/repos/zircote/swagger-php/zipball/41ed0eb1dacebe2c365623b3f9ab13d1531a03da",
                 "reference": "41ed0eb1dacebe2c365623b3f9ab13d1531a03da",
                 "shasum": ""
             },
@@ -3617,5 +1571,5 @@
         "ext-pdo": "*"
     },
     "platform-dev": [],
-  "plugin-api-version": "2.0.0"
+    "plugin-api-version": "2.1.0"
 }