--- conflicted
+++ resolved
@@ -29,11 +29,7 @@
 	});
 });
 
-<<<<<<< HEAD
-router.patch("/:userID", utilities.authenticateToken(), async (req: Request, res: Response, _: NextFunction) => {
-=======
 router.post("/:userID", utilities.authenticateToken(), async (req: Request, res: Response, _: NextFunction) => {
->>>>>>> cde55708
 	const user = Globals.getInstance().user;
 
 	if (!req.user || (req.params["userID"] !== user.guid && user.power < ROLES.Admin)) {
